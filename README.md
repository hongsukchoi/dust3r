--- conflicted
+++ resolved
@@ -201,16 +201,11 @@
 ![matching example on croco pair](assets/matching.jpg)
 
 ## Training
-<<<<<<< HEAD
-
-In this section, we present propose a short demonstration to get started with training DUSt3R.
+
+In this section, we present a short demonstration to get started with training DUSt3R.
 At the moment, we didn't release the training datasets, so we're going to download and prepare a subset of [CO3Dv2](https://github.com/facebookresearch/co3d) - [Creative Commons Attribution-NonCommercial 4.0 International](https://github.com/facebookresearch/co3d/blob/main/LICENSE) and launch the training code on it.
 The demo model will be trained for a few epochs on a very small dataset.
 It will not be very good.
-=======
-In this section, we present a short demonstration to get started with training DUSt3R. At the moment, we didn't release the training datasets, so we're going to download and prepare a subset of [CO3Dv2](https://github.com/facebookresearch/co3d) - [Creative Commons Attribution-NonCommercial 4.0 International](https://github.com/facebookresearch/co3d/blob/main/LICENSE) and launch the training code on it.
-The demo model will be trained for a few epochs on a very small dataset. It will not be very good. 
->>>>>>> b6eb9570
 
 ### Demo
 
